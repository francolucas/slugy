# Slugy

<<<<<<< HEAD
Is your library to create slug from string.

## Installation

Add to your `mix.exs` file.
=======
![hex](https://img.shields.io/badge/hex-v1.0.0-blue.svg)

An Elixir Library to convert input strings into slugs.


## Installation

If available in [Hex](https://hex.pm/docs/publish),
The package can be installed
by adding `slugy` to your list of dependencies in `mix.exs`:
>>>>>>> 4db4342c

```elixir
def deps do
  [
    {:slugy, "~> 0.1.0"}
  ]
end
```
Don’t forget to update your dependencies.

```
$ mix deps.get
```

# Documentation

Documentation can be generated with [ExDoc](https://github.com/elixir-lang/ex_doc)
and published on [HexDocs](https://hexdocs.pm). Once published, the docs can
be found at [https://hexdocs.pm/slugy](https://hexdocs.pm/slugy).
<|MERGE_RESOLUTION|>--- conflicted
+++ resolved
@@ -1,23 +1,10 @@
 # Slugy
 
-<<<<<<< HEAD
 Is your library to create slug from string.
 
 ## Installation
 
 Add to your `mix.exs` file.
-=======
-![hex](https://img.shields.io/badge/hex-v1.0.0-blue.svg)
-
-An Elixir Library to convert input strings into slugs.
-
-
-## Installation
-
-If available in [Hex](https://hex.pm/docs/publish),
-The package can be installed
-by adding `slugy` to your list of dependencies in `mix.exs`:
->>>>>>> 4db4342c
 
 ```elixir
 def deps do
